--- conflicted
+++ resolved
@@ -5,12 +5,8 @@
 from numbers import Integral
 import numpy as np
 from numpy import int32
-<<<<<<< HEAD
-from numpy import unique, insert, take
+from numpy import insert, unique
 from numpy import tile, repeat
-=======
-from numpy import unique, argmin, where
->>>>>>> 08be916f
 
 from . import _array as _a
 from .atom import Atom
@@ -928,11 +924,7 @@
         # First we need to figure out how long the interaction range is
         # in the cut-direction
         # We initialize to be the same as the parent direction
-<<<<<<< HEAD
-        nsc = _a.arrayi(self.nsc, copy=True) // 2
-=======
-        nsc = np.array(self.nsc, int32, copy=True) // 2
->>>>>>> 08be916f
+        nsc = _a.arrayi(self.nsc // 2)
         nsc[axis] = 0  # we count the new direction
         isc = _a.zerosi([3])
         isc[axis] -= 1
@@ -979,11 +971,7 @@
 
         def _sca2sca(M, a, m, seps, axis):
             # Converts an o from M to m
-<<<<<<< HEAD
-            isc = _a.arrayi(M.a2isc(a), copy=True)
-=======
-            isc = np.array(M.a2isc(a), int32, copy=True)
->>>>>>> 08be916f
+            isc = _a.arrayi(M.a2isc(a))
             isc[axis] = isc[axis] * seps
             # Correct for cell-offset
             isc[axis] = isc[axis] + (a % M.na) // m.na
@@ -1989,191 +1977,7 @@
 
         return R
 
-<<<<<<< HEAD
     def toSparseAtom(self, dim=None, dtype=None):
-=======
-    def append(self, other, axis, align='none', eps=0.01):
-        """ Append `other` along `axis` while retaining the sparse elements in `self`
-
-        This method tries to append two sparse geometry objects together by
-        the following these steps:
-
-        1. Create the new extended geometry
-        2. Use neighbor cell couplings from `self` as the couplings to `other`
-           This *may* cause problems if the coupling atoms are not exactly equi-positioned.
-           If the coupling coordinates and the coordinates in `other` differ by more than
-           0.001 Ang, a warning will be issued.
-           If this difference is above `eps` the couplings will be removed.
-        3. The couplings will be assumed Hermitian and thus also created *backwards*
-
-        Notes
-        -----
-        This routine may change in the future such that the coupling matrix elements
-        are created from an average of the two sparse geometries. For now all coupling
-        elements are taken from `self`.
-
-        Parameters
-        ----------
-        other : object
-            must be an object of the same instance as `self`
-        axis : int
-            the axis to append the two sparse geometries along
-        align : optional
-            see `Geometry.append` for details
-
-        See Also
-        --------
-        Geometry.append
-
-        Returns
-        -------
-        a new object with the two sparse geometries appended together
-        """
-        # Check the two passed class-types are the same
-        if not type(self) is type(other):
-            raise ValueError(self.__class__.__name__ + '.append requires other to be of same type (is {}).'.format(other.__class__.__name__))
-
-        if self.geometry.nsc[axis] > 3 or other.geometry.nsc[axis] > 3:
-            raise ValueError(self.__class__.__name__ + '.append requires sparse-geometries to maximally have 3 supercells along axis.')
-
-        if self.shape[2] != other.shape[2]:
-            raise ValueError(self.__class__.__name__ + '.append requires the sparse-geometries to have the same number of dimensions [self/other]: {} / {}.'.format(self.shape[2], other.shape[2]))
-
-        na_self = self.geometry.na
-        na_other = other.geometry.na
-        # Create the new, extended geometry
-        geom = self.geometry.append(other.geometry, axis, align)
-        idx_orig = _a.arangei(self.geometry.na)
-        idx_other = _a.arangei(self.geometry.na, geom.na)
-
-        # Create output sparse geometry
-        out = self.__class__(geom, self.shape[2], self.dtype, **self._cls_kwargs())
-        # Start by copying all information from `self`
-        out._csr.ptr[:self.shape[0]] = self._csr.ptr[:-1]
-        out._csr.ptr[self.shape[0]:] = self._csr.ptr[-1]
-        out._csr.ncol[:self.shape[0]] = self._csr.ncol[:]
-        out._csr.col = self._csr.col.copy()
-        out._csr._D = self._csr._D.copy()
-        out._csr._nnz = self._csr._nnz
-
-        # Now we are to deal with the "complex" thing.
-        # We'll do it in several steps
-
-        # 0. First create the atomic sparse pattern, this will be used a couple of
-        #    times
-        spA = self.toSparseAtom(int32)
-
-        def create_coupling(orig, sc_off):
-            sp = orig.copy()
-            
-            # Create the sub-sparse pattern
-            nsc = [None] * 3
-            nsc[axis] = sc_off
-            idx_s = geom.sc.sc_index(nsc)
-
-            n_s = sp.geometry.sc.n_s
-            n = sp.shape[0]
-
-            # Get all supercell indices that we should delete
-            idx = np.delete(_a.arangei(n_s),
-                            _a.arrayi(sp.geometry.sc.sc_index(nsc))) * n
-
-            cols = array_arange(idx, idx + n)
-            # Delete all values in columns, but keep them to retain the supercell information
-            sp._csr.delete_columns(cols, keep_shape=True)
-            return sp
-
-        # 1. Create couplings along positive/negative axis
-        spA01 = create_coupling(spA, 1)
-        spA10 = create_coupling(spA, -1)
-
-        # 2. Figure out the atoms along the positive/negative directions
-        connect_01 = spA01.edges(_a.arangei(spA01.shape[0]), [])
-        connect_01_xyz = self.geometry.axyz(connect_01)
-        connect_10 = spA10.edges(_a.arangei(spA01.shape[0]), [])
-        # The negative connection requires adding the lattice vector such
-        # that we find the "opposite" connections
-        connect_10_xyz = self.geometry.axyz(connect_10) + geom.cell[axis, :].reshape(1, 3)
-
-        # Now we need to find the coordinates in the appended geometry
-        # in order to locate the connectivity atoms
-        def find_coords(geom, coords):
-            xyz = geom.xyz.copy()
-            idx = _a.emptyi(coords.shape[0])
-            dist = _a.emptyd(coords.shape[0])
-            for i, coord in enumerate(coords.reshape(-1, 1, 3)):
-                dist2 = ((xyz - coord) ** 2).sum(1)
-                idx[i] = argmin(dist2)
-                dist[i] = dist2[idx[i]] ** 0.5
-            return idx, dist
-
-        connect_01_idx, dist_01 = find_coords(geom, connect_01_xyz)
-        connect_10_idx, dist_10 = find_coords(geom, connect_10_xyz)
-
-        # Check the connectivities
-        mismatch_01_N = (dist_01 > eps).nonzero()[0].size
-        mismatch_10_N = (dist_10 > eps).nonzero()[0].size
-        if mismatch_01_N > 0:
-            warn(self.__class__.__name__ + '.append found positive direction with {} atoms deviating more than {} Ang. Will continue silently!'.format(mismatch_01_N, eps))
-        if mismatch_10_N > 0:
-            warn(self.__class__.__name__ + '.append found negative direction with {} atoms deviating more than {} Ang. Will continue silently!'.format(mismatch_10_N, eps))
-
-        # 3. Redistribute the orbitals from `self` into `geom`
-        def translate_cols(base, isc, connect, connect_idx):
-            # We do this by first translating columns along the periodic directions
-            # into the new "periodic ones", then we'll
-            nsc = [None] * 3
-            nsc[axis] = isc
-            self_idx_s = base.sc.sc_index(nsc) * self.shape[0]
-            # Since these are coupling elements we want them in the [None, None, None][axis] = 0
-            geom_idx_s = self_idx_s.copy()
-            for i in range(self_idx_s.size):
-                nsc = base.sc.sc_off[self_idx_s[i]].copy()
-                # Note we use min here because -1 will actually still be -1, however +1 will turn into 0
-                nsc[axis] = min(isc, 0)
-                geom_idx_s[i] = geom.sc.sc_index(nsc)
-            geom_idx_s = geom_idx_s * out.shape[0]
-            # Now we have the conversion from a periodic column index to the internal cell along
-            # the append axis.
-            # The last thing to do, before translating columns, is to find the equivalent
-            # columns for the new positions of the orbitals
-
-            # This refers to connect_01 -> connect_01_idx (in orbitals)
-            orb_connect = base.a2o(connect, True) % self.geometry.no
-            orb_connect_idx = geom.a2o(connect_idx, True) % geom.no
-
-            old_cols = (self_idx_s.reshape(-1, 1) + orb_connect.reshape(1, -1)).ravel()
-            new_cols = (geom_idx_s.reshape(-1, 1) + orb_connect_idx.reshape(1, -1)).ravel()
-            return old_cols, new_cols
-        
-        old_cols, new_cols = translate_cols(self.geometry, 1, connect_01, connect_01_idx)
-        out._csr.translate_columns(old_cols, new_cols)
-        old_cols, new_cols = translate_cols(self.geometry, -1, connect_10, connect_10_idx)
-        out._csr.translate_columns(old_cols, new_cols)
-        del old_cols, new_cols
-
-        # Now we have all connections for `self` correctly placed.
-        # All we need is to append `other` into the sparse matrix
-        other = other.copy()
-        nsc = [None] * 3
-        nsc[axis] = 0
-        # Remove all couplings along the appended axis.
-        other.set_nsc(nsc)
-        old_cols, new_cols = translate_cols(other.geometry, 0, _a.arange(other.geometry.na), idx_other)
-        other._csr.translate_cols(old_cols, new_cols, clean=False)
-
-        # 4. Append the sparse matrices
-        # Retrieve current pointer offset where we are to insert `other`
-        ptr0 = out._csr.ptr[self.shape[0]]
-        
-        print(spA01)
-        print(spA10)
-
-        raise NotImplementedError
-
-
-    def toSparseAtom(self, dtype=None):
->>>>>>> 08be916f
         """ Convert the sparse object (without data) to a new sparse object with equivalent but reduced sparse pattern
 
         This converts the orbital sparse pattern to an atomic sparse pattern.
@@ -2221,11 +2025,7 @@
 
         # Now we can create the sparse atomic
         col = np.concatenate(col, axis=0).astype(int32, copy=False)
-<<<<<<< HEAD
         spAtom = SparseAtom(geom, dim=dim, dtype=dtype, nnzpr=0)
-=======
-        spAtom = SparseAtom(geom, dim=1, dtype=dtype, nnzpr=0)
->>>>>>> 08be916f
         spAtom._csr.ptr[:] = ptr[:]
         spAtom._csr.ncol[:] = np.diff(ptr)
         spAtom._csr.col = col
